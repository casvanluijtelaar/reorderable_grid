--- conflicted
+++ resolved
@@ -14,8 +14,4 @@
 dev_dependencies:
   flutter_test:
     sdk: flutter
-<<<<<<< HEAD
-  flutter_lints: ^5.0.0
-=======
-  flutter_lints: ^6.0.0
->>>>>>> 9ccdf1d7
+  flutter_lints: ^6.0.0